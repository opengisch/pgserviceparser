--- conflicted
+++ resolved
@@ -6,11 +6,7 @@
     """Returns the path found for the pg_service.conf on the system as string.
 
     :return str: path to the pg_service.conf file as string
-<<<<<<< HEAD
     """
-=======
-    """    
->>>>>>> 850f385f
     pg_config_path = None
     if os.environ.get("PGSERVICEFILE"):
         pg_config_path = os.environ.get("PGSERVICEFILE")
@@ -19,14 +15,8 @@
     else:
         pg_config_path = "~/.pg_service.conf"
     return os.path.expanduser(pg_config_path)
-<<<<<<< HEAD
-
 
 def full_config(conf_file_path: str = None) -> configparser.ConfigParser:
-=======
- 
-def full_config( conf_file_path: str = None ) -> configparser.ConfigParser:
->>>>>>> 850f385f
     """Returns full pgservice config as configparser.ConfigParser().
 
     :param str conf_file_path: path to configuration file to load. If None the `conf_path` is used, defaults to None
@@ -49,24 +39,15 @@
     :param str conf_file_path: path to the pg_service.conf. If None the `conf_path` is used, defaults to None
 
     :return dict: service settings as dictionary
-<<<<<<< HEAD
     """
-=======
-    """ 
->>>>>>> 850f385f
     config = full_config(conf_file_path)
     if service_name in config:
         return dict(config[service_name])
     return {}
 
-<<<<<<< HEAD
-
 def write_service_setting(
     service_name: str, setting_key: str, setting_value: str, conf_file_path: str = None
 ) -> bool:
-=======
-def write_service_setting(service_name: str, setting_key: str, setting_value: str, conf_file_path: str = None) -> bool:
->>>>>>> 850f385f
     """Returns true if it could write the setting to the file.
 
     :param str service_name: service's name
@@ -74,15 +55,8 @@
     :param str setting_value: value
     :param str conf_file_path: path to the pg_service.conf. If None the `conf_path()` is used, defaults to None
 
-
     :return bool: True if the setting has been successfully written
-<<<<<<< HEAD
     """
-
-=======
-    """    
-    
->>>>>>> 850f385f
     config = full_config(conf_file_path)
     if service_name in config:
         config[service_name][setting_key] = setting_value
